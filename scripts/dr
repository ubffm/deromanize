#!/usr/bin/env python3
import os
import sys
import deromanize
import yaml
from pathlib import Path
import cProfile

PROJECT_DIR = Path(deromanize.__file__).parents[1]
CONFIG_FILE = PROJECT_DIR/'data'/'new.yml'
CUTOFF = 10
CACHE_PATH = Path('.cache')
<<<<<<< HEAD
with CONFIG_FILE.open() as config:
    key = deromanize.cached_keys(yaml.safe_load, config, CACHE_PATH)

PROFILE = key.profile
=======
# with CONFIG_FILE.open() as config:
#     key = deromanize.cached_keys(yaml.safe_load, config, CACHE_PATH)
# PROFILE = key.profile
PROFILE = yaml.safe_load(CONFIG_FILE.open())
key = deromanize.TransKey(PROFILE)
>>>>>>> 622a060c

@key.processor
def decode(key, word):
    # add aleph to words that begin with vowels.
    if word[0] in PROFILE['vowels']:
        word = 'ʾ' + word
    # remove doubled letters
    newword = ''
    for i, c in enumerate(word):
        if i == 0 or c != word[i-1]:
            newword += c
    # get ending clusters, then beginning clusters, then whatever's left in the
    # middle.
    end, remaider = key['end'].getpart(newword)
    front, remaider = key['front'].getpart(remaider)
    middle = key['base'].getallparts(remaider).add()
    hebword = front + middle + end
    hebword.sort()
    return hebword


def main():
    for word in sys.argv[1].lower().split():
        hebword = decode(word)
        print(word + ':  ', '\u200E, '.join(str(i) for i in hebword[:CUTOFF]))

if __name__ == '__main__':
    main()<|MERGE_RESOLUTION|>--- conflicted
+++ resolved
@@ -10,18 +10,11 @@
 CONFIG_FILE = PROJECT_DIR/'data'/'new.yml'
 CUTOFF = 10
 CACHE_PATH = Path('.cache')
-<<<<<<< HEAD
-with CONFIG_FILE.open() as config:
-    key = deromanize.cached_keys(yaml.safe_load, config, CACHE_PATH)
-
-PROFILE = key.profile
-=======
 # with CONFIG_FILE.open() as config:
 #     key = deromanize.cached_keys(yaml.safe_load, config, CACHE_PATH)
 # PROFILE = key.profile
 PROFILE = yaml.safe_load(CONFIG_FILE.open())
 key = deromanize.TransKey(PROFILE)
->>>>>>> 622a060c
 
 @key.processor
 def decode(key, word):
